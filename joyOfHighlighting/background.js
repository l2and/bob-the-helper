--- conflicted
+++ resolved
@@ -31,23 +31,7 @@
     
     if (selectedText) {
       try {
-        console.log('🚀 Starting LangChain query...');
-<<<<<<< HEAD
-=======
-        const responseData = await queryLangChain(selectedText);
-        
-        console.log('✅ Got result from LangChain:', responseData);
-        console.log('📤 Sending showResult message to tab:', tab.id);
->>>>>>> b636bcf0
-        
-        // Open side panel and show progress
-        await chrome.sidePanel.open({ tabId: tab.id });
-        chrome.runtime.sendMessage({
-          target: 'sidepanel',
-          action: 'showProgress'
-        });
-        
-        const responseData = await queryLangChain(selectedText);
+        const result = await queryLangChain(selectedText);
         
         console.log('✅ Got result from LangChain:', responseData);
         console.log('📤 Sending showResult message to sidepanel');
@@ -56,62 +40,15 @@
         chrome.runtime.sendMessage({
           target: 'sidepanel',
           action: 'showResult',
-          result: responseData.analysis || responseData,
-          fullResponse: responseData,
-          originalText: selectedText
-<<<<<<< HEAD
+          result: result
         });
       } catch (error) {
-        console.error('❌ Error querying LangChain:', error);
-        
-        // Open side panel even for errors
-        await chrome.sidePanel.open({ tabId: tab.id });
-        
-        chrome.runtime.sendMessage({
-          target: 'sidepanel',
-          action: 'showResult',
-          result: `Sorry, there was an error processing your request: ${error.message}`,
-          fullResponse: { error: error.message, overall_confidence: 0.0 }
-=======
-        }, (response) => {
-          if (chrome.runtime.lastError) {
-            console.error('❌ Error sending message to content script:', chrome.runtime.lastError);
-          } else {
-            console.log('✅ Message sent successfully to content script');
-          }
-        });
-      } catch (error) {
-        console.error('❌ Error querying LangChain:', error);
+        console.error('Error querying LangChain:', error);
         chrome.tabs.sendMessage(tab.id, {
           action: 'showResult',
-          result: `Sorry, there was an error processing your request: ${error.message}`,
-          fullResponse: { error: error.message, overall_confidence: 0.0 }
-        }, (response) => {
-          if (chrome.runtime.lastError) {
-            console.error('❌ Error sending error message to content script:', chrome.runtime.lastError);
-          }
->>>>>>> b636bcf0
+          result: 'Sorry, there was an error processing your request. Please check your LangChain endpoint configuration.'
         });
       }
-    } else {
-      console.warn('⚠️ No text selected');
-<<<<<<< HEAD
-    }
-  } else if (info.menuItemId === 'bob-ross-settings') {
-    // Open settings popup
-    console.log('⚙️ Settings menu clicked');
-    try {
-      await chrome.windows.create({
-        url: 'popup.html',
-        type: 'popup',
-        width: 400,
-        height: 500,
-        focused: true
-      });
-    } catch (error) {
-      console.error('❌ Error opening settings popup:', error);
-=======
->>>>>>> b636bcf0
     }
   }
 });
@@ -244,83 +181,5 @@
   if (message.action === 'textSelected') {
     // Store the selected text for potential use
     chrome.storage.local.set({ lastSelectedText: message.text });
-  } else if (message.action === 'rerunWithContext') {
-    try {
-      console.log('🔄 Rerunning with additional context...');
-      const enhancedText = `${message.originalText}\n\nAdditional context: ${message.additionalContext}`;
-      const responseData = await queryLangChain(enhancedText);
-      
-<<<<<<< HEAD
-      chrome.runtime.sendMessage({
-        target: 'sidepanel',
-=======
-      chrome.tabs.sendMessage(sender.tab.id, {
->>>>>>> b636bcf0
-        action: 'showResult',
-        result: responseData.analysis || responseData,
-        fullResponse: responseData,
-        originalText: message.originalText,
-        isRerun: true
-      });
-      
-      sendResponse({ success: true });
-    } catch (error) {
-      console.error('❌ Error in rerun:', error);
-<<<<<<< HEAD
-      chrome.runtime.sendMessage({
-        target: 'sidepanel',
-=======
-      chrome.tabs.sendMessage(sender.tab.id, {
->>>>>>> b636bcf0
-        action: 'showResult',
-        result: `Sorry, there was an error processing your request: ${error.message}`,
-        fullResponse: { error: error.message, overall_confidence: 0.0 },
-        isRerun: true
-      });
-      sendResponse({ success: false, error: error.message });
-    }
-  } else if (message.action === 'continueWithHumanInput') {
-    try {
-      console.log('🤚 Continuing with human input...');
-      console.log('Session ID:', message.sessionId);
-      console.log('Human feedback:', message.humanFeedback);
-      console.log('Human classification:', message.humanClassification);
-      
-      const responseData = await continueWithHumanInput(
-        message.sessionId,
-        message.humanFeedback,
-        message.humanClassification
-      );
-      
-<<<<<<< HEAD
-      chrome.runtime.sendMessage({
-        target: 'sidepanel',
-=======
-      chrome.tabs.sendMessage(sender.tab.id, {
->>>>>>> b636bcf0
-        action: 'showResult',
-        result: responseData.analysis || responseData,
-        fullResponse: responseData,
-        originalText: responseData.original_text || 'Unknown',
-        isRerun: true
-      });
-      
-      sendResponse({ success: true });
-    } catch (error) {
-      console.error('❌ Error in human input continuation:', error);
-<<<<<<< HEAD
-      chrome.runtime.sendMessage({
-        target: 'sidepanel',
-=======
-      chrome.tabs.sendMessage(sender.tab.id, {
->>>>>>> b636bcf0
-        action: 'showResult',
-        result: `Sorry, there was an error processing your input: ${error.message}`,
-        fullResponse: { error: error.message, overall_confidence: 0.0 },
-        isRerun: true
-      });
-      sendResponse({ success: false, error: error.message });
-    }
   }
-  return true; // Keep message channel open for async response
 });